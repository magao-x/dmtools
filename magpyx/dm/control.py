'''
All closed loop / DM control related functionality goes here.

To do:
* create closed loop integrator func
* create hadamard interaction measurement func (generalize what you have for FDPR and then refactor that to use this func)
'''
from copy import deepcopy
from time import sleep

import numpy as np
from scipy.linalg import svd
from skimage.filters import threshold_otsu

from poppy.zernike import arbitrary_basis

from . import dmutils

import logging
logging.basicConfig(level=logging.INFO)
logger = logging.getLogger('control')

def collect_hadamard_interaction_matrix(dmstream, wfsfunc, paramdict={}):
    '''
    Generalized function for (slow) collection of a +/- hadamard interaction matrix.
    '''
    raise NotImplementedError('woops')

def closed_loop(dmstream, ctrlmat, wfsfunc, dm_map, dm_mask, niter=10, gain=0.5, leak=0., delay=None, paramdict={}):
    '''
    Generalized function for (slow) leaky integrator closed-loop operations with shmims.

    This function will handle calculating commands and writing to the DM,
    with the expectation that the user provides the wfsfunc that takes paramdict keyword
    arguments and passes back a WFS measurement compatible with the provided control
    matrix.
    '''    
    # set up integrator
    cmd = np.zeros_like(dmstream.buffer)

    allcmds = []
    allresid = []
    for n in range(niter):
        logger.info(f'Iteration: {n+1}/{niter}')

        # get WFS input
        resid = wfsfunc(**paramdict)

        #print(f'Max/min: {resid.max()}, {resid.min()}')

        # update command
        update_vec = ctrlmat.dot(resid)
        update_cmd = dmutils.map_vector_to_square(update_vec, dm_map, dm_mask)
        cmd = (1 - leak) * cmd - gain * update_cmd

        #print(f'Max/min: {cmd.max()}, {cmd.min()}')

        # keep track of some things
        allcmds.append(deepcopy(cmd))
        allresid.append(resid)

        # send command
        dmstream.write(cmd.astype(dmstream.buffer.dtype))
        if delay is not None:
            sleep(delay)

    return allcmds, allresid

<<<<<<< HEAD
def get_control_matrix_from_hadamard_measurements(hmeas, hmodes, hval, dm_map, dm_mask, wfsthresh=0.5, dmthresh=0.5, ninterp=2, nmodes=None, deltas=False):
=======
def remove_modes_from_if(ifcube, modes, wfsmask):

    def remove_zernikes(im, modes, mask):
        #modes_flat = modes[:,mask.astype(bool)]
        coeffs = np.sum(im * modes, axis=(-2,-1)) / mask.sum()
        return im - np.sum(modes*coeffs[:,None,None],axis=0)

    return np.asarray([remove_zernikes(im, modes, wfsmask) for im in ifcube])

def get_control_matrix_from_hadamard_measurements(hmeas, hmodes, hval, dm_map, dm_mask, wfsthresh=0.5, dmthresh=0.5, ninterp=2, nmodes=None, deltas=False, remove_modes=None):
>>>>>>> b5ed3e15
    '''
    Given a measurement cube of WFS measurements of +/- hadamard modes with amplitude hval,
    return the reconstructed IF matrix, DMmodes, WFSmodes, DM and WFS maps/masks, and the control/reconstructor matrix
    '''

    # get nact
    nact = np.count_nonzero(dm_map)

    # construct IF cube
    #print(hmeas.shape, hmodes.shape)
    ifcube = get_ifcube_from_hmeas(hmeas, hmodes, hval, nact=nact, deltas=deltas)
<<<<<<< HEAD
=======

    # remove modes if requested
    if remove_modes is not None:
        mask = np.mean(ifcube,axis=0) != 0
        modes = arbitrary_basis(mask, nterms=remove_modes, outside=0)
        ifcube = remove_modes_from_if(ifcube, modes, mask)
>>>>>>> b5ed3e15

    # get DM and WFS maps and masks
    wfs_ctrl_map, wfs_ctrl_mask = get_wfs_ctrl_map_mask(ifcube, threshold=wfsthresh)
    dm_ctrl_map, dm_ctrl_mask = get_dm_ctrl_map_mask(ifcube, dm_map, dm_mask, threshold=dmthresh)

    # reduce ifcube to only include pixels in wfs_ctrl_mask
    ifcube_active = ifcube[:,wfs_ctrl_mask]
    ifcube_active -= np.mean(ifcube_active,axis=0) # remove the mean

    # get SVD
    wfsmodes, singvals, dmmodes = get_svd_from_ifcube(ifcube_active)

    #print(ifcube_active.shape, wfsmodes.shape, singvals.shape, dmmodes.shape)
    #return wfs_ctrl_map, wfs_ctrl_mask, dm_ctrl_map, dm_ctrl_mask, ifcube, wfsmodes, singvals, dmmodes

    # interpolate DM modes
    dmmodes_interp = interpolate_dm_modes(dmmodes, dm_ctrl_mask, dm_map, dm_mask, n=ninterp)

    # get control matrix
    ctrl = get_control_matrix(dmmodes_interp, wfsmodes, singvals, nmodes=nmodes)

    return {
        'ifmat' : ifcube_active,
        'wfsmap' : wfs_ctrl_map,
        'wfsmask' : wfs_ctrl_mask,
        'dmmap' : dm_ctrl_map,
        'dmmask' : dm_ctrl_mask,
        'wfsmodes' : wfsmodes,
        'dmmodes' : dmmodes_interp,
        'singvals' : singvals,
        'ctrlmat' : ctrl
    }

def get_control_matrix(dmmodes, wfsmodes, singvals, nmodes=None):
    '''
    Compute the control matrix from a pseudo-inverse via regularized SVD components
    '''
    nact = dmmodes.shape[0]
    nwfs = wfsmodes.shape[0]

    if nmodes is None:
        nmodes = nact

    # construct regularized S^{-1}
    Sinv = np.zeros((nact, nwfs))
    sinv = 1./singvals
    sinv[nmodes:] *= 0
    np.fill_diagonal(Sinv, sinv)

    # pseudo-inverse calc
    C = dmmodes.T.dot(Sinv.dot(wfsmodes.T))

    return C

def get_svd_from_ifcube(ifcube):
    '''
    Compute the SVD of the IF matrix F s.t. WFSmodes @ S @ DMmodes = F
    '''
    nact = ifcube.shape[0]
    wfsmodes, s, dmmodes = svd(ifcube.reshape((nact,-1)).swapaxes(0,1))
    return wfsmodes, s, dmmodes

def get_ifcube_from_hmeas(hmeas, hmodes, hval, nact=None, deltas=False):
    '''
    Reconstruct the influence function cube from the measured WFS
    response to +/- hadamard modes
    '''
    shape = hmodes.shape # better be a square matrix
    shape_wfs = hmeas.shape[-2:]
    if shape[0] != shape[1]:
        raise ValueError(f'hmodes must be a square matrix, but got shape {shape}!')

    if nact is None:
        nact = shape[0]

    # take the difference of the +/- measurements and normalize by the commanded amplitude hval
    if not deltas:
        hcube_norm = (hmeas[:shape[0]] - hmeas[shape[0]:]) / 2. / hval
    else:
        hcube_norm = hmeas / 2. / hval

    hcube_norm -= np.mean(hcube_norm, axis=0)

    # inverse should just be H^T / n or something, so this is very lazy
    hinv = np.linalg.pinv(hmodes[:,:nact])

    return np.dot(hinv, hcube_norm.reshape((shape[0],-1))).reshape((nact,*shape_wfs))

def get_dm_ctrl_map_mask(ifcube, dm_map, dm_mask, threshold=0.5):
    '''
    Given a Nact x Nwfs x Nwfs cube of influence functions, return a dm control map and mask

    Parameters
        ifcube : ndarray
            Nact x Nwfs x Nwfs cube of influence functions
        dm_map : ndarray
            Nact x Nact map of actuator positions (from the /calib/dm/<dm> directory)
        dm_mask : ndarray
            Nact x Nact mask of active actuators (from the /calib/dm/<dm> directory)
        threshold : float
            Actuators w/ RMS response < (threshold * otsu_threshold) will be considered
            inactive and couple-controlled

    Returns
        dm_ctrl_map : ndarray
            Nact x Nact array of RMS IF responses
        dm_ctrl_mask : ndarray
            Nact x Nact binary array of actively-controlled/illuminated actuators
    '''
    rms_dm = np.sqrt(np.mean(ifcube**2,axis=(-2,-1)))
    dm_ctrl_map = dmutils.map_vector_to_square(rms_dm, dm_map, dm_mask)
<<<<<<< HEAD
    thresh_dm = threshold_otsu(dm_ctrl_map[dm_mask])
=======
    thresh_dm = threshold_otsu(dm_ctrl_map[dm_mask.astype(bool)])
>>>>>>> b5ed3e15
    dm_ctrl_mask = dm_ctrl_map > (thresh_dm*threshold)

    return dm_ctrl_map, dm_ctrl_mask

def get_wfs_ctrl_map_mask(ifcube, threshold=0.5):
    '''
    Given a Nact x Nwfs x Nwfs cube of influence functions, return a dm control map and mask

    Parameters
        ifcube : ndarray
            Nact x Nwfs x Nwfs cube of influence functions
        dm_map : ndarray
            Nact x Nact map of actuator positions (from the /calib/dm/<dm> directory)
        dm_mask : ndarray
            Nact x Nact mask of active actuators (from the /calib/dm/<dm> directory)
        threshold : float
            Actuators w/ RMS response < (threshold * otsu_threshold) will be considered
            inactive and couple-controlled

    Returns
        wfs_ctrl_map : ndarray
            Nwfs x Nwfs array of RMS WFS response (pixel by pixel)
        wfs_ctrl_mask : ndarray
            Nwfs x Nwfs binary array of WFS pixels that respond to DM commands
    '''
    shape = ifcube.shape
    wfs_ctrl_map = np.sqrt(np.mean(ifcube**2,axis=0))#.reshape((shape[1],shape[2]))
    thresh_wfs = threshold_otsu(wfs_ctrl_map)
    wfs_ctrl_mask = wfs_ctrl_map > (thresh_wfs*threshold)

    return wfs_ctrl_map, wfs_ctrl_mask

def interpolate_dm_modes(dm_mode_matrix, active_mask, dm_map, dm_mask, n=1):
    
    # get the interpolation mapping
    couple_matrix = get_coupling_matrix(active_mask, dm_map, dm_mask.astype(bool), n=n)
    n = couple_matrix.shape[0]
    
    # a matrix multiply does the interpolation
    #print(dm_mode_matrix.shape, couple_matrix.shape)
    interpolated_modes = np.dot(dm_mode_matrix, np.eye(n) + couple_matrix)
    
    return interpolated_modes

def get_coupling_matrix(active_mask, dm_map, dm_mask, n=1):
    '''
    This is so convoluted. Good luck.
    '''

    # define inactive map
    dm_mask = dm_mask.astype(bool)
    active_mask = active_mask.astype(bool)
    inactive_mask = ~active_mask & dm_mask
    nact = int(np.sum(dm_map != 0))

    # get indices for distance calc later
    shape = dm_map.shape
    indices = np.indices(shape)

    # matrix
    couple_matrix = np.zeros((nact, nact)) 

    if np.count_nonzero(inactive_mask) == 0:
        return couple_matrix.T

    # for each inactive actuator, figure out the n closest active actuators
    for y, x in np.squeeze(np.dstack(np.where(inactive_mask)), axis=0):
        idy = indices[0] - y
        idx = indices[1] - x
        d = np.sqrt(idy**2 + idx**2)
        #np.argsort(np.ma.masked_where(active_mask, d), axis=None)
        dsort = np.unravel_index(np.argsort(np.ma.masked_where(~active_mask, d), axis=None), d.shape)
        neighbor_map = np.zeros_like(d)
        neighbor_map[dsort[0][:n], dsort[1][:n]] = 1/n

        tmp = np.zeros(shape)
        tmp[y,x] = 1
        act_idx = np.where(dmutils.map_square_to_vector(tmp, dm_map, dm_mask))[0][0]
        couple_matrix[act_idx] = dmutils.map_square_to_vector(neighbor_map, dm_map, dm_mask)
    
    return couple_matrix.T # not sure why I need this transpose, but, uhh<|MERGE_RESOLUTION|>--- conflicted
+++ resolved
@@ -66,9 +66,6 @@
 
     return allcmds, allresid
 
-<<<<<<< HEAD
-def get_control_matrix_from_hadamard_measurements(hmeas, hmodes, hval, dm_map, dm_mask, wfsthresh=0.5, dmthresh=0.5, ninterp=2, nmodes=None, deltas=False):
-=======
 def remove_modes_from_if(ifcube, modes, wfsmask):
 
     def remove_zernikes(im, modes, mask):
@@ -79,7 +76,6 @@
     return np.asarray([remove_zernikes(im, modes, wfsmask) for im in ifcube])
 
 def get_control_matrix_from_hadamard_measurements(hmeas, hmodes, hval, dm_map, dm_mask, wfsthresh=0.5, dmthresh=0.5, ninterp=2, nmodes=None, deltas=False, remove_modes=None):
->>>>>>> b5ed3e15
     '''
     Given a measurement cube of WFS measurements of +/- hadamard modes with amplitude hval,
     return the reconstructed IF matrix, DMmodes, WFSmodes, DM and WFS maps/masks, and the control/reconstructor matrix
@@ -91,15 +87,12 @@
     # construct IF cube
     #print(hmeas.shape, hmodes.shape)
     ifcube = get_ifcube_from_hmeas(hmeas, hmodes, hval, nact=nact, deltas=deltas)
-<<<<<<< HEAD
-=======
 
     # remove modes if requested
     if remove_modes is not None:
         mask = np.mean(ifcube,axis=0) != 0
         modes = arbitrary_basis(mask, nterms=remove_modes, outside=0)
         ifcube = remove_modes_from_if(ifcube, modes, mask)
->>>>>>> b5ed3e15
 
     # get DM and WFS maps and masks
     wfs_ctrl_map, wfs_ctrl_mask = get_wfs_ctrl_map_mask(ifcube, threshold=wfsthresh)
@@ -211,11 +204,7 @@
     '''
     rms_dm = np.sqrt(np.mean(ifcube**2,axis=(-2,-1)))
     dm_ctrl_map = dmutils.map_vector_to_square(rms_dm, dm_map, dm_mask)
-<<<<<<< HEAD
-    thresh_dm = threshold_otsu(dm_ctrl_map[dm_mask])
-=======
     thresh_dm = threshold_otsu(dm_ctrl_map[dm_mask.astype(bool)])
->>>>>>> b5ed3e15
     dm_ctrl_mask = dm_ctrl_map > (thresh_dm*threshold)
 
     return dm_ctrl_map, dm_ctrl_mask
