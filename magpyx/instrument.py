--- conflicted
+++ resolved
@@ -46,11 +46,7 @@
 
 def take_dark(camstream, client, camdevice, nimages, delay=2.0):
     client[f'{camdevice}.shutter.toggle'] = SwitchState.ON
-<<<<<<< HEAD
     sleep(delay)
-=======
-    sleep(2)
->>>>>>> 5030e621
     dark = np.mean(camstream.grab_many(nimages),axis=0)
     client[f'{camdevice}.shutter.toggle'] = SwitchState.OFF
     return dark
